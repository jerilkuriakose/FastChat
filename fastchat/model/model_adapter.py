"""Model adapter registration."""

import math
import os
import re
import sys
from typing import Dict, List, Optional
import warnings

if sys.version_info >= (3, 9):
    from functools import cache
else:
    from functools import lru_cache as cache

import psutil
import torch
from transformers import (
    AutoConfig,
    AutoModel,
    AutoModelForCausalLM,
    AutoModelForSeq2SeqLM,
    AutoTokenizer,
    LlamaTokenizer,
    LlamaForCausalLM,
    T5Tokenizer,
)

from fastchat.constants import CPU_ISA
from fastchat.conversation import Conversation, get_conv_template
from fastchat.model.compression import load_compress_model
from fastchat.model.llama_condense_monkey_patch import replace_llama_with_condense
from fastchat.model.model_chatglm import generate_stream_chatglm
from fastchat.model.model_codet5p import generate_stream_codet5p
from fastchat.model.model_falcon import generate_stream_falcon
from fastchat.model.model_yuan2 import generate_stream_yuan2
from fastchat.model.model_exllama import generate_stream_exllama
from fastchat.model.model_xfastertransformer import generate_stream_xft
from fastchat.model.model_cllm import generate_stream_cllm

from fastchat.model.monkey_patch_non_inplace import (
    replace_llama_attn_with_non_inplace_operations,
)
from fastchat.modules.awq import AWQConfig, load_awq_quantized
from fastchat.modules.exllama import ExllamaConfig, load_exllama_model
from fastchat.modules.xfastertransformer import load_xft_model, XftConfig
from fastchat.modules.gptq import GptqConfig, load_gptq_quantized
from fastchat.utils import get_gpu_memory

# Check an environment variable to check if we should be sharing Peft model
# weights.  When false we treat all Peft models as separate.
peft_share_base_weights = (
    os.environ.get("PEFT_SHARE_BASE_WEIGHTS", "false").lower() == "true"
)

ANTHROPIC_MODEL_LIST = (
    "claude-1",
    "claude-2",
    "claude-2.0",
    "claude-2.1",
    "claude-3-haiku-20240307",
    "claude-3-haiku-20240307-vertex",
    "claude-3-sonnet-20240229",
    "claude-3-sonnet-20240229-vertex",
    "claude-3-opus-20240229",
    "claude-instant-1",
    "claude-instant-1.2",
)

OPENAI_MODEL_LIST = (
    "gpt-3.5-turbo",
    "gpt-3.5-turbo-0301",
    "gpt-3.5-turbo-0613",
    "gpt-3.5-turbo-1106",
    "gpt-3.5-turbo-0125",
    "gpt-4",
    "gpt-4-0314",
    "gpt-4-0613",
    "gpt-4-turbo",
    "gpt-4-1106-preview",
    "gpt-4-0125-preview",
    "gpt-4-turbo-browsing",
    "gpt-4-turbo-2024-04-09",
)


class BaseModelAdapter:
    """The base and the default model adapter."""

    use_fast_tokenizer = True

    def match(self, model_path: str):
        return True

    def load_model(self, model_path: str, from_pretrained_kwargs: dict):
        revision = from_pretrained_kwargs.get("revision", "main")
        try:
            tokenizer = AutoTokenizer.from_pretrained(
                model_path,
                use_fast=self.use_fast_tokenizer,
                revision=revision,
                trust_remote_code=True,
            )
        except TypeError:
            tokenizer = AutoTokenizer.from_pretrained(
                model_path, use_fast=False, revision=revision, trust_remote_code=True
            )
        try:
            model = AutoModelForCausalLM.from_pretrained(
                model_path,
                low_cpu_mem_usage=True,
                trust_remote_code=True,
                **from_pretrained_kwargs,
            )
        except NameError:
            model = AutoModel.from_pretrained(
                model_path,
                low_cpu_mem_usage=True,
                trust_remote_code=True,
                **from_pretrained_kwargs,
            )
        return model, tokenizer

    def load_compress_model(self, model_path, device, torch_dtype, revision="main"):
        return load_compress_model(
            model_path,
            device,
            torch_dtype,
            use_fast=self.use_fast_tokenizer,
            revision=revision,
        )

    def get_default_conv_template(self, model_path: str) -> Conversation:
        return get_conv_template("one_shot")


# A global registry for all model adapters
# TODO (lmzheng): make it a priority queue.
model_adapters: List[BaseModelAdapter] = []


def register_model_adapter(cls):
    """Register a model adapter."""
    model_adapters.append(cls())


@cache
def get_model_adapter(model_path: str) -> BaseModelAdapter:
    """Get a model adapter for a model_path."""
    model_path_basename = os.path.basename(os.path.normpath(model_path))

    # Try the basename of model_path at first
    for adapter in model_adapters:
        if adapter.match(model_path_basename) and type(adapter) != BaseModelAdapter:
            return adapter

    # Then try the full path
    for adapter in model_adapters:
        if adapter.match(model_path):
            return adapter

    raise ValueError(f"No valid model adapter for {model_path}")


def raise_warning_for_incompatible_cpu_offloading_configuration(
    device: str, load_8bit: bool, cpu_offloading: bool
):
    if cpu_offloading:
        if not load_8bit:
            warnings.warn(
                "The cpu-offloading feature can only be used while also using 8-bit-quantization.\n"
                "Use '--load-8bit' to enable 8-bit-quantization\n"
                "Continuing without cpu-offloading enabled\n"
            )
            return False
        if not "linux" in sys.platform:
            warnings.warn(
                "CPU-offloading is only supported on linux-systems due to the limited compatability with the bitsandbytes-package\n"
                "Continuing without cpu-offloading enabled\n"
            )
            return False
        if device != "cuda":
            warnings.warn(
                "CPU-offloading is only enabled when using CUDA-devices\n"
                "Continuing without cpu-offloading enabled\n"
            )
            return False
    return cpu_offloading


def load_model(
    model_path: str,
    device: str = "cuda",
    num_gpus: int = 1,
    max_gpu_memory: Optional[str] = None,
    dtype: Optional[torch.dtype] = None,
    load_8bit: bool = False,
    cpu_offloading: bool = False,
    gptq_config: Optional[GptqConfig] = None,
    awq_config: Optional[AWQConfig] = None,
    exllama_config: Optional[ExllamaConfig] = None,
    xft_config: Optional[XftConfig] = None,
    revision: str = "main",
    debug: bool = False,
):
    """Load a model from Hugging Face."""
    import accelerate

    # get model adapter
    adapter = get_model_adapter(model_path)

    # Handle device mapping
    cpu_offloading = raise_warning_for_incompatible_cpu_offloading_configuration(
        device, load_8bit, cpu_offloading
    )
    if device == "cpu":
        kwargs = {"torch_dtype": torch.float32}
        if CPU_ISA in ["avx512_bf16", "amx"]:
            try:
                import intel_extension_for_pytorch as ipex

                kwargs = {"torch_dtype": torch.bfloat16}
            except ImportError:
                warnings.warn(
                    "Intel Extension for PyTorch is not installed, it can be installed to accelerate cpu inference"
                )
    elif device == "cuda":
        kwargs = {"torch_dtype": torch.float16}
        if num_gpus != 1:
            kwargs["device_map"] = "auto"
            if max_gpu_memory is None:
                kwargs[
                    "device_map"
                ] = "sequential"  # This is important for not the same VRAM sizes
                available_gpu_memory = get_gpu_memory(num_gpus)
                kwargs["max_memory"] = {
                    i: str(int(available_gpu_memory[i] * 0.85)) + "GiB"
                    for i in range(num_gpus)
                }
            else:
                kwargs["max_memory"] = {i: max_gpu_memory for i in range(num_gpus)}
    elif device == "mps":
        kwargs = {"torch_dtype": torch.float16}
        import transformers

        version = tuple(int(v) for v in transformers.__version__.split("."))
        if version < (4, 35, 0):
            # NOTE: Recent transformers library seems to fix the mps issue, also
            # it has made some changes causing compatibility issues with our
            # original patch. So we only apply the patch for older versions.

            # Avoid bugs in mps backend by not using in-place operations.
            replace_llama_attn_with_non_inplace_operations()
    elif device == "xpu":
        kwargs = {"torch_dtype": torch.bfloat16}
        # Try to load ipex, while it looks unused, it links into torch for xpu support
        try:
            import intel_extension_for_pytorch as ipex
        except ImportError:
            warnings.warn(
                "Intel Extension for PyTorch is not installed, but is required for xpu inference."
            )
    elif device == "npu":
        kwargs = {"torch_dtype": torch.float16}
        # Try to load ipex, while it looks unused, it links into torch for xpu support
        try:
            import torch_npu
        except ImportError:
            warnings.warn("Ascend Extension for PyTorch is not installed.")
    else:
        raise ValueError(f"Invalid device: {device}")

    if cpu_offloading:
        # raises an error on incompatible platforms
        from transformers import BitsAndBytesConfig

        if "max_memory" in kwargs:
            kwargs["max_memory"]["cpu"] = (
                str(math.floor(psutil.virtual_memory().available / 2**20)) + "Mib"
            )
        kwargs["quantization_config"] = BitsAndBytesConfig(
            load_in_8bit_fp32_cpu_offload=cpu_offloading
        )
        kwargs["load_in_8bit"] = load_8bit
    elif load_8bit:
        if num_gpus != 1:
            warnings.warn(
                "8-bit quantization is not supported for multi-gpu inference."
            )
        else:
            model, tokenizer = adapter.load_compress_model(
                model_path=model_path,
                device=device,
                torch_dtype=kwargs["torch_dtype"],
                revision=revision,
            )
            if debug:
                print(model)
            return model, tokenizer
    elif awq_config and awq_config.wbits < 16:
        assert (
            awq_config.wbits == 4
        ), "Currently we only support 4-bit inference for AWQ."
        model, tokenizer = load_awq_quantized(model_path, awq_config, device)
        if num_gpus != 1:
            device_map = accelerate.infer_auto_device_map(
                model,
                max_memory=kwargs["max_memory"],
                no_split_module_classes=[
                    "OPTDecoderLayer",
                    "LlamaDecoderLayer",
                    "BloomBlock",
                    "MPTBlock",
                    "DecoderLayer",
                ],
            )
            model = accelerate.dispatch_model(
                model, device_map=device_map, offload_buffers=True
            )
        else:
            model.to(device)
        return model, tokenizer
    elif gptq_config and gptq_config.wbits < 16:
        model, tokenizer = load_gptq_quantized(model_path, gptq_config)
        if num_gpus != 1:
            device_map = accelerate.infer_auto_device_map(
                model,
                max_memory=kwargs["max_memory"],
                no_split_module_classes=["LlamaDecoderLayer"],
            )
            model = accelerate.dispatch_model(
                model, device_map=device_map, offload_buffers=True
            )
        else:
            model.to(device)
        return model, tokenizer
    elif exllama_config:
        model, tokenizer = load_exllama_model(model_path, exllama_config)
        return model, tokenizer
    elif xft_config:
        model, tokenizer = load_xft_model(model_path, xft_config)
        return model, tokenizer
    kwargs["revision"] = revision

    if dtype is not None:  # Overwrite dtype if it is provided in the arguments.
        kwargs["torch_dtype"] = dtype

    if os.environ.get("FASTCHAT_USE_MODELSCOPE", "False").lower() == "true":
        # download model from ModelScope hub,
        # lazy import so that modelscope is not required for normal use.
        try:
            from modelscope.hub.snapshot_download import snapshot_download

            if not os.path.exists(model_path):
                model_path = snapshot_download(model_id=model_path, revision=revision)
        except ImportError as e:
            warnings.warn(
                "Use model from www.modelscope.cn need pip install modelscope"
            )
            raise e

    # Load model
    model, tokenizer = adapter.load_model(model_path, kwargs)

    if (
        device == "cpu"
        and kwargs["torch_dtype"] is torch.bfloat16
        and CPU_ISA is not None
    ):
        model = ipex.optimize(model, dtype=kwargs["torch_dtype"])

    if (device == "cuda" and num_gpus == 1 and not cpu_offloading) or device in (
        "mps",
        "xpu",
        "npu",
    ):
        model.to(device)

    if device == "xpu":
        model = torch.xpu.optimize(model, dtype=kwargs["torch_dtype"], inplace=True)

    if debug:
        print(model)

    return model, tokenizer


def get_conversation_template(model_path: str) -> Conversation:
    """Get the default conversation template."""
    adapter = get_model_adapter(model_path)
    return adapter.get_default_conv_template(model_path)


def get_generate_stream_function(model: torch.nn.Module, model_path: str):
    """Get the generate_stream function for inference."""
    from fastchat.serve.inference import generate_stream

    model_type = str(type(model)).lower()
    is_peft = "peft" in model_type
    is_chatglm = "chatglm" in model_type
    is_falcon = "rwforcausallm" in model_type
    is_codet5p = "codet5p" in model_type
    is_exllama = "exllama" in model_type
    is_xft = "xft" in model_type
    is_yuan = "yuan" in model_type
    is_cllm = "consistency-llm" in model_path.lower()

    if is_chatglm:
        return generate_stream_chatglm
    elif is_falcon:
        return generate_stream_falcon
    elif is_codet5p:
        return generate_stream_codet5p
    elif is_exllama:
        return generate_stream_exllama
    elif is_xft:
        return generate_stream_xft
    elif is_yuan:
        return generate_stream_yuan2
    elif is_cllm:
        return generate_stream_cllm

    elif peft_share_base_weights and is_peft:
        # Return a curried stream function that loads the right adapter
        # according to the model_name available in this context.  This ensures
        # the right weights are available.
        @torch.inference_mode()
        def generate_stream_peft(
            model,
            tokenizer,
            params: Dict,
            device: str,
            context_len: int,
            stream_interval: int = 2,
            judge_sent_end: bool = False,
        ):
            model.set_adapter(model_path)
            base_model_type = str(type(model.base_model.model))
            is_chatglm = "chatglm" in base_model_type
            is_falcon = "rwforcausallm" in base_model_type
            is_codet5p = "codet5p" in base_model_type
            is_exllama = "exllama" in base_model_type
            is_xft = "xft" in base_model_type
            is_yuan = "yuan" in base_model_type
            is_cllm = "consistency-llm" in model_path.lower()

            generate_stream_function = generate_stream
            if is_chatglm:
                generate_stream_function = generate_stream_chatglm
            elif is_falcon:
                generate_stream_function = generate_stream_falcon
            elif is_codet5p:
                generate_stream_function = generate_stream_codet5p
            elif is_exllama:
                generate_stream_function = generate_stream_exllama
            elif is_xft:
                generate_stream_function = generate_stream_xft
            elif is_yuan:
                generate_stream_function = generate_stream_yuan2
            elif is_cllm:
                generate_stream_function = generate_stream_cllm
            for x in generate_stream_function(
                model,
                tokenizer,
                params,
                device,
                context_len,
                stream_interval,
                judge_sent_end,
            ):
                yield x

        return generate_stream_peft
    else:
        return generate_stream


def add_model_args(parser):
    parser.add_argument(
        "--model-path",
        type=str,
        default="lmsys/vicuna-7b-v1.5",
        help="The path to the weights. This can be a local folder or a Hugging Face repo ID.",
    )
    parser.add_argument(
        "--revision",
        type=str,
        default="main",
        help="Hugging Face Hub model revision identifier",
    )
    parser.add_argument(
        "--device",
        type=str,
        choices=["cpu", "cuda", "mps", "xpu", "npu"],
        default="cuda",
        help="The device type",
    )
    parser.add_argument(
        "--gpus",
        type=str,
        default=None,
        help="A single GPU like 1 or multiple GPUs like 0,2",
    )
    parser.add_argument("--num-gpus", type=int, default=1)
    parser.add_argument(
        "--max-gpu-memory",
        type=str,
        help="The maximum memory per GPU for storing model weights. Use a string like '13Gib'",
    )
    parser.add_argument(
        "--dtype",
        type=str,
        choices=["float32", "float16", "bfloat16"],
        help="Override the default dtype. If not set, it will use float16 on GPU and float32 on CPU.",
        default=None,
    )
    parser.add_argument(
        "--load-8bit", action="store_true", help="Use 8-bit quantization"
    )
    parser.add_argument(
        "--cpu-offloading",
        action="store_true",
        help="Only when using 8-bit quantization: Offload excess weights to the CPU that don't fit on the GPU",
    )
    parser.add_argument(
        "--gptq-ckpt",
        type=str,
        default=None,
        help="Used for GPTQ. The path to the local GPTQ checkpoint.",
    )
    parser.add_argument(
        "--gptq-wbits",
        type=int,
        default=16,
        choices=[2, 3, 4, 8, 16],
        help="Used for GPTQ. #bits to use for quantization",
    )
    parser.add_argument(
        "--gptq-groupsize",
        type=int,
        default=-1,
        help="Used for GPTQ. Groupsize to use for quantization; default uses full row.",
    )
    parser.add_argument(
        "--gptq-act-order",
        action="store_true",
        help="Used for GPTQ. Whether to apply the activation order GPTQ heuristic",
    )
    parser.add_argument(
        "--awq-ckpt",
        type=str,
        default=None,
        help="Used for AWQ. Load quantized model. The path to the local AWQ checkpoint.",
    )
    parser.add_argument(
        "--awq-wbits",
        type=int,
        default=16,
        choices=[4, 16],
        help="Used for AWQ. #bits to use for AWQ quantization",
    )
    parser.add_argument(
        "--awq-groupsize",
        type=int,
        default=-1,
        help="Used for AWQ. Groupsize to use for AWQ quantization; default uses full row.",
    )
    parser.add_argument(
        "--enable-exllama",
        action="store_true",
        help="Used for exllamabv2. Enable exllamaV2 inference framework.",
    )
    parser.add_argument(
        "--exllama-max-seq-len",
        type=int,
        default=4096,
        help="Used for exllamabv2. Max sequence length to use for exllamav2 framework; default 4096 sequence length.",
    )
    parser.add_argument(
        "--exllama-gpu-split",
        type=str,
        default=None,
        help="Used for exllamabv2. Comma-separated list of VRAM (in GB) to use per GPU. Example: 20,7,7",
    )
    parser.add_argument(
        "--exllama-cache-8bit",
        action="store_true",
        help="Used for exllamabv2. Use 8-bit cache to save VRAM.",
    )
    parser.add_argument(
        "--enable-xft",
        action="store_true",
        help="Used for xFasterTransformer Enable xFasterTransformer inference framework.",
    )
    parser.add_argument(
        "--xft-max-seq-len",
        type=int,
        default=4096,
        help="Used for xFasterTransformer. Max sequence length to use for xFasterTransformer framework; default 4096 sequence length.",
    )
    parser.add_argument(
        "--xft-dtype",
        type=str,
        choices=["fp16", "bf16", "int8", "bf16_fp16", "bf16_int8"],
        help="Override the default dtype. If not set, it will use bfloat16 for first token and float16 next tokens on CPU.",
        default=None,
    )


def remove_parent_directory_name(model_path):
    """Remove parent directory name."""
    if model_path[-1] == "/":
        model_path = model_path[:-1]
    return model_path.split("/")[-1]


peft_model_cache = {}


class PeftModelAdapter:
    """Loads any "peft" model and it's base model."""

    def match(self, model_path: str):
        """Accepts any model path with "peft" in the name"""
        if os.path.exists(os.path.join(model_path, "adapter_config.json")):
            return True
        return "peft" in model_path.lower()

    def load_model(self, model_path: str, from_pretrained_kwargs: dict):
        """Loads the base model then the (peft) adapter weights"""
        from peft import PeftConfig, PeftModel

        config = PeftConfig.from_pretrained(model_path)
        base_model_path = config.base_model_name_or_path
        if "peft" in base_model_path:
            raise ValueError(
                f"PeftModelAdapter cannot load a base model with 'peft' in the name: {config.base_model_name_or_path}"
            )

        # Basic proof of concept for loading peft adapters that share the base
        # weights.  This is pretty messy because Peft re-writes the underlying
        # base model and internally stores a map of adapter layers.
        # So, to make this work we:
        #  1. Cache the first peft model loaded for a given base models.
        #  2. Call `load_model` for any follow on Peft models.
        #  3. Make sure we load the adapters by the model_path.  Why? This is
        #  what's accessible during inference time.
        #  4. In get_generate_stream_function, make sure we load the right
        #  adapter before doing inference.  This *should* be safe when calls
        #  are blocked the same semaphore.
        if peft_share_base_weights:
            if base_model_path in peft_model_cache:
                model, tokenizer = peft_model_cache[base_model_path]
                # Super important: make sure we use model_path as the
                # `adapter_name`.
                model.load_adapter(model_path, adapter_name=model_path)
            else:
                base_adapter = get_model_adapter(base_model_path)
                base_model, tokenizer = base_adapter.load_model(
                    base_model_path, from_pretrained_kwargs
                )
                # Super important: make sure we use model_path as the
                # `adapter_name`.
                model = PeftModel.from_pretrained(
                    base_model, model_path, adapter_name=model_path
                )
                peft_model_cache[base_model_path] = (model, tokenizer)
            return model, tokenizer

        # In the normal case, load up the base model weights again.
        base_adapter = get_model_adapter(base_model_path)
        base_model, tokenizer = base_adapter.load_model(
            base_model_path, from_pretrained_kwargs
        )
        model = PeftModel.from_pretrained(base_model, model_path)
        return model, tokenizer

    def get_default_conv_template(self, model_path: str) -> Conversation:
        """Uses the conv template of the base model"""
        from peft import PeftConfig, PeftModel

        config = PeftConfig.from_pretrained(model_path)
        if "peft" in config.base_model_name_or_path:
            raise ValueError(
                f"PeftModelAdapter cannot load a base model with 'peft' in the name: {config.base_model_name_or_path}"
            )
        base_model_path = config.base_model_name_or_path
        base_adapter = get_model_adapter(base_model_path)
        return base_adapter.get_default_conv_template(config.base_model_name_or_path)


class VicunaAdapter(BaseModelAdapter):
    "Model adapter for Vicuna models (e.g., lmsys/vicuna-7b-v1.5)" ""

    use_fast_tokenizer = False

    def match(self, model_path: str):
        return "vicuna" in model_path.lower()

    def load_model(self, model_path: str, from_pretrained_kwargs: dict):
        revision = from_pretrained_kwargs.get("revision", "main")
        tokenizer = AutoTokenizer.from_pretrained(
            model_path, use_fast=self.use_fast_tokenizer, revision=revision
        )
        model = AutoModelForCausalLM.from_pretrained(
            model_path,
            low_cpu_mem_usage=True,
            **from_pretrained_kwargs,
        )
        self.raise_warning_for_old_weights(model)
        return model, tokenizer

    def get_default_conv_template(self, model_path: str) -> Conversation:
        if "v0" in remove_parent_directory_name(model_path):
            return get_conv_template("one_shot")
        return get_conv_template("vicuna_v1.1")

    def raise_warning_for_old_weights(self, model):
        if isinstance(model, LlamaForCausalLM) and model.model.vocab_size > 32000:
            warnings.warn(
                "\nYou are probably using the old Vicuna-v0 model, "
                "which will generate unexpected results with the "
                "current fastchat.\nYou can try one of the following methods:\n"
                "1. Upgrade your weights to the new Vicuna-v1.3: https://github.com/lm-sys/FastChat#vicuna-weights.\n"
                "2. Use the old conversation template by `python3 -m fastchat.serve.cli --model-path /path/to/vicuna-v0 --conv-template one_shot`\n"
                "3. Downgrade fschat to fschat==0.1.10 (Not recommended).\n"
            )


class AiroborosAdapter(BaseModelAdapter):
    """The model adapter for jondurbin/airoboros-*"""

    def match(self, model_path: str):
        if re.search(r"airoboros|spicyboros", model_path, re.I):
            return True
        return False

    def get_default_conv_template(self, model_path: str) -> Conversation:
        if "-3." in model_path or "-3p" in model_path:
            return get_conv_template("airoboros_v3")
        if "spicyboros" in model_path or re.search(r"-(2\.[2-9]+)", model_path):
            return get_conv_template("airoboros_v2")
        return get_conv_template("airoboros_v1")

    def load_model(self, model_path: str, from_pretrained_kwargs: dict):
        if "mpt" not in model_path.lower():
            return super().load_model(model_path, from_pretrained_kwargs)
        model = AutoModelForCausalLM.from_pretrained(
            model_path,
            low_cpu_mem_usage=True,
            trust_remote_code=True,
            max_seq_len=8192,
            **from_pretrained_kwargs,
        )
        tokenizer = AutoTokenizer.from_pretrained(
            model_path, trust_remote_code=True, use_fast=True
        )
        return model, tokenizer


class LongChatAdapter(BaseModelAdapter):
    "Model adapter for LongChat models (e.g., lmsys/longchat-7b-16k)."

    use_fast_tokenizer = False

    def match(self, model_path: str):
        return "longchat" in model_path.lower()

    def load_model(self, model_path: str, from_pretrained_kwargs: dict):
        revision = from_pretrained_kwargs.get("revision", "main")

        # Apply monkey patch, TODO(Dacheng): Add flash attention support
        config = AutoConfig.from_pretrained(model_path, revision=revision)
        replace_llama_with_condense(config.rope_scaling["factor"])

        tokenizer = AutoTokenizer.from_pretrained(
            model_path, use_fast=self.use_fast_tokenizer, revision=revision
        )
        model = AutoModelForCausalLM.from_pretrained(
            model_path,
            low_cpu_mem_usage=True,
            **from_pretrained_kwargs,
        )
        return model, tokenizer

    def get_default_conv_template(self, model_path: str) -> Conversation:
        return get_conv_template("vicuna_v1.1")


class GoogleT5Adapter(BaseModelAdapter):
    """The model adapter for google/Flan based models, such as Salesforce/codet5p-6b, lmsys/fastchat-t5-3b-v1.0, flan-t5-*, flan-ul2"""

    def match(self, model_path: str):
        return any(
            model_str in model_path.lower()
            for model_str in ["flan-", "fastchat-t5", "codet5p"]
        )

    def load_model(self, model_path: str, from_pretrained_kwargs: dict):
        revision = from_pretrained_kwargs.get("revision", "main")
        tokenizer = T5Tokenizer.from_pretrained(model_path, revision=revision)
        model = AutoModelForSeq2SeqLM.from_pretrained(
            model_path,
            low_cpu_mem_usage=True,
            trust_remote_code=True,
            **from_pretrained_kwargs,
        )
        return model, tokenizer


class KoalaAdapter(BaseModelAdapter):
    """The model adapter for Koala"""

    use_fast_tokenizer = False

    def match(self, model_path: str):
        return "koala" in model_path.lower()

    def get_default_conv_template(self, model_path: str) -> Conversation:
        return get_conv_template("koala_v1")


class AlpacaAdapter(BaseModelAdapter):
    """The model adapter for Alpaca"""

    use_fast_tokenizer = False

    def match(self, model_path: str):
        return "alpaca" in model_path.lower()

    def get_default_conv_template(self, model_path: str) -> Conversation:
        return get_conv_template("alpaca")


class ChatGLMAdapter(BaseModelAdapter):
    """The model adapter for THUDM/chatglm-6b, THUDM/chatglm2-6b"""

    def match(self, model_path: str):
        return "chatglm" in model_path.lower()

    def load_model(self, model_path: str, from_pretrained_kwargs: dict):
        revision = from_pretrained_kwargs.get("revision", "main")
        if "chatglm3" in model_path.lower():
            tokenizer = AutoTokenizer.from_pretrained(
                model_path,
                encode_special_tokens=True,
                trust_remote_code=True,
                revision=revision,
            )
        else:
            tokenizer = AutoTokenizer.from_pretrained(
                model_path, trust_remote_code=True, revision=revision
            )
        model = AutoModel.from_pretrained(
            model_path, trust_remote_code=True, **from_pretrained_kwargs
        )
        return model, tokenizer

    def get_default_conv_template(self, model_path: str) -> Conversation:
        model_path = model_path.lower()
        if "chatglm2" in model_path.lower():
            return get_conv_template("chatglm2")
        if "chatglm3" in model_path.lower():
            return get_conv_template("chatglm3")
        return get_conv_template("chatglm")


class CodeGeexAdapter(BaseModelAdapter):
    """The model adapter for THUDM/codegeex-6b, THUDM/codegeex2-6b"""

    def match(self, model_path: str):
        return "codegeex" in model_path.lower()

    def load_model(self, model_path: str, from_pretrained_kwargs: dict):
        revision = from_pretrained_kwargs.get("revision", "main")
        tokenizer = AutoTokenizer.from_pretrained(
            model_path, trust_remote_code=True, revision=revision
        )
        model = AutoModel.from_pretrained(
            model_path, trust_remote_code=True, **from_pretrained_kwargs
        )
        return model, tokenizer

    def get_default_conv_template(self, model_path: str) -> Conversation:
        return get_conv_template("codegeex")


class DollyV2Adapter(BaseModelAdapter):
    """The model adapter for databricks/dolly-v2-12b"""

    def match(self, model_path: str):
        return "dolly-v2" in model_path.lower()

    def load_model(self, model_path: str, from_pretrained_kwargs: dict):
        revision = from_pretrained_kwargs.get("revision", "main")
        tokenizer = AutoTokenizer.from_pretrained(model_path, revision=revision)
        model = AutoModelForCausalLM.from_pretrained(
            model_path,
            low_cpu_mem_usage=True,
            **from_pretrained_kwargs,
        )
        # 50277 means "### End"
        tokenizer.eos_token_id = 50277
        model.config.eos_token_id = tokenizer.eos_token_id
        model.config.pad_token_id = tokenizer.pad_token_id
        return model, tokenizer

    def get_default_conv_template(self, model_path: str) -> Conversation:
        return get_conv_template("dolly_v2")


class OasstPythiaAdapter(BaseModelAdapter):
    """The model adapter for OpenAssistant/oasst-sft-4-pythia-12b-epoch-3.5"""

    def match(self, model_path: str):
        model_path = model_path.lower()
        return "oasst" in model_path and "pythia" in model_path

    def get_default_conv_template(self, model_path: str) -> Conversation:
        return get_conv_template("oasst_pythia")

    def load_model(self, model_path: str, from_pretrained_kwargs: dict):
        model, tokenizer = super().load_model(model_path, from_pretrained_kwargs)
        model.config.eos_token_id = tokenizer.eos_token_id
        model.config.pad_token_id = tokenizer.pad_token_id
        return model, tokenizer


class OasstLLaMAAdapter(BaseModelAdapter):
    """The model adapter for OpenAssistant/oasst-sft-7-llama-30b"""

    use_fast_tokenizer = False

    def match(self, model_path: str):
        model_path = model_path.lower()
        if "openassistant-sft-7-llama-30b-hf" in model_path:
            return True
        return "oasst" in model_path and "pythia" not in model_path

    def get_default_conv_template(self, model_path: str) -> Conversation:
        return get_conv_template("oasst_llama")


class OpenChat35Adapter(BaseModelAdapter):
    """The model adapter for OpenChat 3.5 (e.g. openchat/openchat_3.5)"""

    def match(self, model_path: str):
        if "openchat" in model_path.lower() and "3.5" in model_path.lower():
            return True
        elif "starling-lm" in model_path.lower():
            return True
        return False

    def get_default_conv_template(self, model_path: str) -> Conversation:
        return get_conv_template("openchat_3.5")


class TenyxChatAdapter(BaseModelAdapter):
    """The model adapter for TenyxChat (e.g. tenyx/TenyxChat-7B-v1)"""

    def match(self, model_path: str):
        return "tenyxchat" in model_path.lower()

    def get_default_conv_template(self, model_path: str) -> Conversation:
        return get_conv_template("tenyxchat")


class PythiaAdapter(BaseModelAdapter):
    """The model adapter for any EleutherAI/pythia model"""

    def match(self, model_path: str):
        return "pythia" in model_path.lower()

    def load_model(self, model_path: str, from_pretrained_kwargs: dict):
        model, tokenizer = super().load_model(model_path, from_pretrained_kwargs)
        model.config.eos_token_id = tokenizer.eos_token_id
        model.config.pad_token_id = tokenizer.pad_token_id
        return model, tokenizer


class StableLMAdapter(BaseModelAdapter):
    """The model adapter for StabilityAI/stablelm-tuned-alpha-7b"""

    def match(self, model_path: str):
        return "stablelm" in model_path.lower()

    def get_default_conv_template(self, model_path: str) -> Conversation:
        return get_conv_template("stablelm")


class MPTAdapter(BaseModelAdapter):
    """The model adapter for MPT series (mosaicml/mpt-7b-chat, mosaicml/mpt-30b-chat)"""

    def match(self, model_path: str):
        model_path = model_path.lower()
        return "mpt" in model_path and not "airoboros" in model_path

    def load_model(self, model_path: str, from_pretrained_kwargs: dict):
        revision = from_pretrained_kwargs.get("revision", "main")
        model = AutoModelForCausalLM.from_pretrained(
            model_path,
            low_cpu_mem_usage=True,
            trust_remote_code=True,
            max_seq_len=8192,
            **from_pretrained_kwargs,
        )
        tokenizer = AutoTokenizer.from_pretrained(
            model_path, trust_remote_code=True, revision=revision
        )
        model.config.eos_token_id = tokenizer.eos_token_id
        model.config.pad_token_id = tokenizer.pad_token_id
        return model, tokenizer

    def get_default_conv_template(self, model_path: str) -> Conversation:
        model_path = model_path.lower()
        if "mpt-7b-chat" in model_path:
            return get_conv_template("mpt-7b-chat")
        elif "mpt-30b-chat" in model_path:
            return get_conv_template("mpt-30b-chat")
        elif "mpt-30b-instruct" in model_path:
            return get_conv_template("mpt-30b-instruct")
        else:
            print(
                "Warning: Loading base MPT model with `zero_shot` conversation configuration.  "
                "If this is not desired, inspect model configurations and names."
            )
            return get_conv_template("zero_shot")


class BaizeAdapter(BaseModelAdapter):
    """The model adapter for project-baize/baize-v2-7b"""

    use_fast_tokenizer = False

    def match(self, model_path: str):
        return "baize" in model_path.lower()

    def get_default_conv_template(self, model_path: str) -> Conversation:
        return get_conv_template("baize")


class RwkvAdapter(BaseModelAdapter):
    """The model adapter for BlinkDL/RWKV-4-Raven"""

    def match(self, model_path: str):
        return "rwkv-4" in model_path.lower()

    def load_model(self, model_path: str, from_pretrained_kwargs: dict):
        from fastchat.model.rwkv_model import RwkvModel

        model = RwkvModel(model_path)
        revision = from_pretrained_kwargs.get("revision", "main")
        tokenizer = AutoTokenizer.from_pretrained(
            "EleutherAI/pythia-160m", revision=revision
        )
        return model, tokenizer

    def get_default_conv_template(self, model_path: str) -> Conversation:
        return get_conv_template("rwkv")


class OpenBuddyAdapter(BaseModelAdapter):
    """The model adapter for OpenBuddy/openbuddy-7b-v1.1-bf16-enc"""

    use_fast_tokenizer = False

    def match(self, model_path: str):
        return "openbuddy" in model_path.lower()

    def get_default_conv_template(self, model_path: str) -> Conversation:
        return get_conv_template("openbuddy")


class PhoenixAdapter(BaseModelAdapter):
    """The model adapter for FreedomIntelligence/phoenix-inst-chat-7b"""

    def match(self, model_path: str):
        return "phoenix" in model_path.lower()

    def get_default_conv_template(self, model_path: str) -> Conversation:
        return get_conv_template("phoenix")


class ReaLMAdapter(BaseModelAdapter):
    """The model adapter for FreedomIntelligence/ReaLM-7b"""

    def match(self, model_path: str):
        return "ReaLM" in model_path

    def load_model(self, model_path: str, from_pretrained_kwargs: dict):
        tokenizer = AutoTokenizer.from_pretrained(model_path, use_fast=True)
        model = AutoModelForCausalLM.from_pretrained(
            model_path, low_cpu_mem_usage=True, **from_pretrained_kwargs
        )
        return model, tokenizer

    def get_default_conv_template(self, model_path: str) -> Conversation:
        return get_conv_template("ReaLM-7b-v1")


class ChatGPTAdapter(BaseModelAdapter):
    """The model adapter for ChatGPT"""

    def match(self, model_path: str):
        return model_path in OPENAI_MODEL_LIST

    def load_model(self, model_path: str, from_pretrained_kwargs: dict):
        raise NotImplementedError()

    def get_default_conv_template(self, model_path: str) -> Conversation:
        if "browsing" in model_path:
            return get_conv_template("api_based_default")
        if "gpt-4-turbo-2024-04-09" in model_path:
            return get_conv_template("gpt-4-turbo-2024-04-09")
        return get_conv_template("chatgpt")


class AzureOpenAIAdapter(BaseModelAdapter):
    """The model adapter for Azure OpenAI"""

    def match(self, model_path: str):
        return model_path in ("azure-gpt-35-turbo", "azure-gpt-4")

    def load_model(self, model_path: str, from_pretrained_kwargs: dict):
        raise NotImplementedError()

    def get_default_conv_template(self, model_path: str) -> Conversation:
        return get_conv_template("chatgpt")


class PplxAIAdapter(BaseModelAdapter):
    """The model adapter for Perplexity AI"""

    def match(self, model_path: str):
        return model_path in (
            "pplx-7b-online",
            "pplx-70b-online",
        )

    def load_model(self, model_path: str, from_pretrained_kwargs: dict):
        raise NotImplementedError()

    def get_default_conv_template(self, model_path: str) -> Conversation:
        return get_conv_template("pplxai")


class ClaudeAdapter(BaseModelAdapter):
    """The model adapter for Claude"""

    def match(self, model_path: str):
        return model_path in ANTHROPIC_MODEL_LIST

    def load_model(self, model_path: str, from_pretrained_kwargs: dict):
        raise NotImplementedError()

    def get_default_conv_template(self, model_path: str) -> Conversation:
        if "claude-3-haiku" in model_path:
            return get_conv_template("claude-3-haiku-20240307")
        if "claude-3-sonnet" in model_path:
            return get_conv_template("claude-3-sonnet-20240229")
        if "claude-3-opus" in model_path:
            return get_conv_template("claude-3-opus-20240229")
        return get_conv_template("claude")


class BardAdapter(BaseModelAdapter):
    """The model adapter for Bard"""

    def match(self, model_path: str):
        return model_path == "bard"

    def load_model(self, model_path: str, from_pretrained_kwargs: dict):
        raise NotImplementedError()

    def get_default_conv_template(self, model_path: str) -> Conversation:
        return get_conv_template("bard")


class PaLM2Adapter(BaseModelAdapter):
    """The model adapter for PaLM2"""

    def match(self, model_path: str):
        return model_path == "palm-2"

    def load_model(self, model_path: str, from_pretrained_kwargs: dict):
        raise NotImplementedError()

    def get_default_conv_template(self, model_path: str) -> Conversation:
        return get_conv_template("bard")


class GeminiAdapter(BaseModelAdapter):
    """The model adapter for Gemini"""

    def match(self, model_path: str):
        return "gemini" in model_path.lower() or "bard" in model_path.lower()

    def load_model(self, model_path: str, from_pretrained_kwargs: dict):
        raise NotImplementedError()

    def get_default_conv_template(self, model_path: str) -> Conversation:
        return get_conv_template("gemini")


class BiLLaAdapter(BaseModelAdapter):
    """The model adapter for Neutralzz/BiLLa-7B-SFT"""

    def match(self, model_path: str):
        return "billa" in model_path.lower()

    def get_default_conv_template(self, model_path: str) -> Conversation:
        return get_conv_template("billa")


class RedPajamaINCITEAdapter(BaseModelAdapter):
    """The model adapter for togethercomputer/RedPajama-INCITE-7B-Chat"""

    def match(self, model_path: str):
        return "redpajama-incite" in model_path.lower()

    def load_model(self, model_path: str, from_pretrained_kwargs: dict):
        revision = from_pretrained_kwargs.get("revision", "main")
        tokenizer = AutoTokenizer.from_pretrained(model_path, revision=revision)
        model = AutoModelForCausalLM.from_pretrained(
            model_path,
            low_cpu_mem_usage=True,
            **from_pretrained_kwargs,
        )
        return model, tokenizer

    def get_default_conv_template(self, model_path: str) -> Conversation:
        return get_conv_template("redpajama-incite")


class H2OGPTAdapter(BaseModelAdapter):
    """The model adapter for h2oai/h2ogpt-gm-oasst1-en-2048-open-llama-7b"""

    use_fast_tokenizer = False

    def match(self, model_path: str):
        return "h2ogpt" in model_path.lower()

    def get_default_conv_template(self, model_path: str) -> Conversation:
        return get_conv_template("h2ogpt")


class RobinAdapter(BaseModelAdapter):
    """The model adapter for LMFlow/Full-Robin-7b-v2"""

    use_fast_tokenizer = False

    def match(self, model_path: str):
        return "robin" in model_path.lower()

    def get_default_conv_template(self, model_path: str) -> Conversation:
        return get_conv_template("Robin")


class SnoozyAdapter(BaseModelAdapter):
    """The model adapter for nomic-ai/gpt4all-13b-snoozy"""

    use_fast_tokenizer = False

    def match(self, model_path: str):
        model_path = model_path.lower()
        return "gpt4all" in model_path and "snoozy" in model_path

    def get_default_conv_template(self, model_path: str) -> Conversation:
        return get_conv_template("snoozy")


class WizardLMAdapter(BaseModelAdapter):
    """The model adapter for WizardLM/WizardLM-13B-V1.0"""

    use_fast_tokenizer = False

    def match(self, model_path: str):
        return "wizardlm" in model_path.lower()

    def get_default_conv_template(self, model_path: str) -> Conversation:
        model_path = model_path.lower()
        if "13b" in model_path or "30b" in model_path or "70b" in model_path:
            return get_conv_template("vicuna_v1.1")
        else:
            # TODO: use the recommended template for 7B
            # (https://huggingface.co/WizardLM/WizardLM-13B-V1.0)
            return get_conv_template("one_shot")


class ManticoreAdapter(BaseModelAdapter):
    """The model adapter for openaccess-ai-collective/manticore-13b-chat-pyg"""

    use_fast_tokenizer = False

    def match(self, model_path: str):
        return "manticore" in model_path.lower()

    def get_default_conv_template(self, model_path: str) -> Conversation:
        return get_conv_template("manticore")


class GuanacoAdapter(BaseModelAdapter):
    """The model adapter for timdettmers/guanaco-33b-merged"""

    use_fast_tokenizer = False

    def match(self, model_path: str):
        return "guanaco" in model_path.lower()

    def load_model(self, model_path: str, from_pretrained_kwargs: dict):
        revision = from_pretrained_kwargs.get("revision", "main")
        tokenizer = AutoTokenizer.from_pretrained(
            model_path, use_fast=self.use_fast_tokenizer, revision=revision
        )
        model = AutoModelForCausalLM.from_pretrained(
            model_path, low_cpu_mem_usage=True, **from_pretrained_kwargs
        )
        # Fix a bug in tokenizer config
        tokenizer.eos_token_id = model.config.eos_token_id
        return model, tokenizer

    def get_default_conv_template(self, model_path: str) -> Conversation:
        return get_conv_template("zero_shot")


class ChangGPTAdapter(BaseModelAdapter):
    """The model adapter for lcw99/polyglot-ko-12.8b-chang-instruct-chat"""

    def match(self, model_path: str):
        model_path = model_path.lower()
        return "polyglot" in model_path and "chang" in model_path

    def get_default_conv_template(self, model_path: str) -> Conversation:
        return get_conv_template("polyglot_changgpt")


class CamelAdapter(BaseModelAdapter):
    """The model adapter for camel-ai/CAMEL-13B-Combined-Data"""

    use_fast_tokenizer = False

    def match(self, model_path: str):
        return "camel" in model_path.lower()

    def get_default_conv_template(self, model_path: str) -> Conversation:
        return get_conv_template("vicuna_v1.1")


class TuluAdapter(BaseModelAdapter):
    """The model adapter for allenai/tulu-30b"""

    use_fast_tokenizer = False

    def match(self, model_path: str):
        return "tulu" in model_path.lower()

    def get_default_conv_template(self, model_path: str) -> Conversation:
        return get_conv_template("tulu")


class FalconAdapter(BaseModelAdapter):
    """The model adapter for tiiuae/falcon-40b"""

    def match(self, model_path: str):
        return "falcon" in model_path.lower() and "chat" not in model_path.lower()

    def load_model(self, model_path: str, from_pretrained_kwargs: dict):
        revision = from_pretrained_kwargs.get("revision", "main")
        # Strongly suggest using bf16, which is recommended by the author of Falcon
        tokenizer = AutoTokenizer.from_pretrained(model_path, revision=revision)
        model = AutoModelForCausalLM.from_pretrained(
            model_path,
            low_cpu_mem_usage=True,
            trust_remote_code=True,
            **from_pretrained_kwargs,
        )
        # In Falcon tokenizer config and special config there is not any pad token
        # Setting `pad_token_id` to 9, which corresponds to special token '>>SUFFIX<<'
        tokenizer.pad_token_id = 9
        return model, tokenizer

    def get_default_conv_template(self, model_path: str) -> Conversation:
        return get_conv_template("falcon")


class FalconChatAdapter(BaseModelAdapter):
    def match(self, model_path: str):
        return "falcon" in model_path.lower() and "chat" in model_path.lower()

    def get_default_conv_template(self, model_path: str) -> Conversation:
        return get_conv_template("falcon-chat")


class TigerBotAdapter(BaseModelAdapter):
    """The model adapter for TigerResearch/tigerbot-7b-sft"""

    def match(self, model_path: str):
        return "tigerbot" in model_path.lower()

    def load_model(self, model_path: str, from_pretrained_kwargs: dict):
        revision = from_pretrained_kwargs.get("revision", "main")
        tokenizer = AutoTokenizer.from_pretrained(
            model_path,
            trust_remote_code=True,
            revision=revision,
        )
        model = AutoModelForCausalLM.from_pretrained(
            model_path,
            trust_remote_code=True,
            low_cpu_mem_usage=True,
            **from_pretrained_kwargs,
        )
        return model, tokenizer

    def get_default_conv_template(self, model_path: str) -> Conversation:
        return get_conv_template("tigerbot")


class BaichuanAdapter(BaseModelAdapter):
    """The model adapter for Baichuan models (e.g., baichuan-inc/Baichuan-7B)"""

    def match(self, model_path: str):
        return "baichuan" in model_path.lower()

    def load_model(self, model_path: str, from_pretrained_kwargs: dict):
        revision = from_pretrained_kwargs.get("revision", "main")
        tokenizer = AutoTokenizer.from_pretrained(
            model_path, trust_remote_code=True, revision=revision
        )
        model = AutoModelForCausalLM.from_pretrained(
            model_path,
            trust_remote_code=True,
            low_cpu_mem_usage=True,
            **from_pretrained_kwargs,
        )
        return model, tokenizer

    def get_default_conv_template(self, model_path: str) -> Conversation:
        # for Baichuan-13B-Chat
        if "chat" in model_path.lower():
            if "baichuan2" in model_path.lower():
                return get_conv_template("baichuan2-chat")
            return get_conv_template("baichuan-chat")
        return get_conv_template("zero_shot")


class XGenAdapter(BaseModelAdapter):
    """The model adapter for Salesforce/xgen-7b"""

    def match(self, model_path: str):
        return "xgen" in model_path.lower()

    def load_model(self, model_path: str, from_pretrained_kwargs: dict):
        revision = from_pretrained_kwargs.get("revision", "main")
        model = AutoModelForCausalLM.from_pretrained(
            model_path,
            low_cpu_mem_usage=True,
            trust_remote_code=True,
            **from_pretrained_kwargs,
        )
        tokenizer = AutoTokenizer.from_pretrained(
            model_path, trust_remote_code=True, revision=revision
        )
        model.config.eos_token_id = 50256
        return model, tokenizer

    def get_default_conv_template(self, model_path: str) -> Conversation:
        return get_conv_template("xgen")


class NousHermesAdapter(BaseModelAdapter):
    """The model adapter for NousResearch/Nous-Hermes-13b"""

    use_fast_tokenizer = False

    def match(self, model_path: str):
        return "nous-hermes" in model_path.lower()

    def get_default_conv_template(self, model_path: str) -> Conversation:
        return get_conv_template("alpaca")


class InternLMChatAdapter(BaseModelAdapter):
    """The model adapter for internlm/internlm-chat-7b"""

    def match(self, model_path: str):
        return "internlm" in model_path.lower()

    def load_model(self, model_path: str, from_pretrained_kwargs: dict):
        revision = from_pretrained_kwargs.get("revision", "main")
        model = AutoModelForCausalLM.from_pretrained(
            model_path,
            low_cpu_mem_usage=True,
            trust_remote_code=True,
            **from_pretrained_kwargs,
        )
        model = model.eval()
        if "8k" in model_path.lower():
            model.config.max_sequence_length = 8192
        tokenizer = AutoTokenizer.from_pretrained(
            model_path, trust_remote_code=True, revision=revision
        )
        return model, tokenizer

    def get_default_conv_template(self, model_path: str) -> Conversation:
        return get_conv_template("internlm-chat")


class StarChatAdapter(BaseModelAdapter):
    """The model adapter for HuggingFaceH4/starchat-beta"""

    def match(self, model_path: str):
        return "starchat" in model_path.lower()

    def get_default_conv_template(self, model_path: str) -> Conversation:
        return get_conv_template("starchat")


class MistralAdapter(BaseModelAdapter):
    """The model adapter for Mistral AI models"""

    def match(self, model_path: str):
        return "mistral" in model_path.lower() or "mixtral" in model_path.lower()

    def load_model(self, model_path: str, from_pretrained_kwargs: dict):
        model, tokenizer = super().load_model(model_path, from_pretrained_kwargs)
        model.config.eos_token_id = tokenizer.eos_token_id
        model.config.pad_token_id = tokenizer.pad_token_id
        return model, tokenizer

    def get_default_conv_template(self, model_path: str) -> Conversation:
        return get_conv_template("mistral")


class Llama2Adapter(BaseModelAdapter):
    """The model adapter for Llama-2 (e.g., meta-llama/Llama-2-7b-hf)"""

    def match(self, model_path: str):
        return "llama-2" in model_path.lower()

    def load_model(self, model_path: str, from_pretrained_kwargs: dict):
        model, tokenizer = super().load_model(model_path, from_pretrained_kwargs)
        model.config.eos_token_id = tokenizer.eos_token_id
        model.config.pad_token_id = tokenizer.pad_token_id
        return model, tokenizer

    def get_default_conv_template(self, model_path: str) -> Conversation:
        return get_conv_template("llama-2")


class CuteGPTAdapter(BaseModelAdapter):
    """The model adapter for CuteGPT"""

    def match(self, model_path: str):
        return "cutegpt" in model_path.lower()

    def load_model(self, model_path: str, from_pretrained_kwargs: dict):
        tokenizer = LlamaTokenizer.from_pretrained(model_path)
        model = AutoModelForCausalLM.from_pretrained(
            model_path, low_cpu_mem_usage=True, **from_pretrained_kwargs
        )
        tokenizer.eos_token_id = tokenizer.convert_tokens_to_ids("<end>")
        model.config.eos_token_id = tokenizer.eos_token_id
        model.config.pad_token_id = tokenizer.eos_token_id
        return model, tokenizer

    def get_default_conv_template(self, model_path: str) -> Conversation:
        return get_conv_template("cutegpt")


class OpenOrcaAdapter(BaseModelAdapter):
    """Model adapter for Open-Orca models which may use different prompt templates
    - (e.g. Open-Orca/OpenOrcaxOpenChat-Preview2-13B, Open-Orca/Mistral-7B-OpenOrca)
    - `OpenOrcaxOpenChat-Preview2-13B` uses their "OpenChat Llama2 V1" prompt template.
        - [Open-Orca/OpenOrcaxOpenChat-Preview2-13B #Prompt Template](https://huggingface.co/Open-Orca/OpenOrcaxOpenChat-Preview2-13B#prompt-template)
    - `Mistral-7B-OpenOrca` uses the [OpenAI's Chat Markup Language (ChatML)](https://github.com/openai/openai-python/blob/main/chatml.md)
        format, with <|im_start|> and <|im_end|> tokens added to support this.
        - [Open-Orca/Mistral-7B-OpenOrca #Prompt Template](https://huggingface.co/Open-Orca/Mistral-7B-OpenOrca#prompt-template)
    """

    use_fast_tokenizer = False

    def match(self, model_path: str):
        return (
            "mistral-7b-openorca" in model_path.lower()
            or "openorca" in model_path.lower()
        )

    def load_model(self, model_path: str, from_pretrained_kwargs: dict):
        revision = from_pretrained_kwargs.get("revision", "main")
        tokenizer = AutoTokenizer.from_pretrained(
            model_path, use_fast=self.use_fast_tokenizer, revision=revision
        )
        model = AutoModelForCausalLM.from_pretrained(
            model_path,
            low_cpu_mem_usage=True,
            **from_pretrained_kwargs,
        ).eval()
        return model, tokenizer

    def get_default_conv_template(self, model_path: str) -> Conversation:
        if "mistral-7b-openorca" in model_path.lower():
            return get_conv_template("mistral-7b-openorca")
        return get_conv_template("open-orca")


class DolphinAdapter(OpenOrcaAdapter):
    """Model adapter for ehartford/dolphin-2.2.1-mistral-7b"""

    def match(self, model_path: str):
        return "dolphin" in model_path.lower() and "mistral" in model_path.lower()

    def get_default_conv_template(self, model_path: str) -> Conversation:
        return get_conv_template("dolphin-2.2.1-mistral-7b")


class Hermes2Adapter(BaseModelAdapter):
    """Model adapter for teknium/OpenHermes-2.5-Mistral-7B and teknium/OpenHermes-2-Mistral-7B models"""

    use_fast_tokenizer = False

    def match(self, model_path: str):
        return any(
            model_str in model_path.lower()
            for model_str in ["openhermes-2.5-mistral-7b", "openhermes-2-mistral-7b"]
        )

    def load_model(self, model_path: str, from_pretrained_kwargs: dict):
        revision = from_pretrained_kwargs.get("revision", "main")
        tokenizer = AutoTokenizer.from_pretrained(
            model_path, use_fast=self.use_fast_tokenizer, revision=revision
        )
        model = AutoModelForCausalLM.from_pretrained(
            model_path,
            low_cpu_mem_usage=True,
            **from_pretrained_kwargs,
        ).eval()
        return model, tokenizer

    def get_default_conv_template(self, model_path: str) -> Conversation:
        return get_conv_template("OpenHermes-2.5-Mistral-7B")


class NousHermes2MixtralAdapter(BaseModelAdapter):
    """Model adapter for NousResearch/Nous-Hermes-2-Mixtral-8x7B-DPO model"""

    def match(self, model_path: str):
        return any(
            model_str in model_path.lower()
            for model_str in [
                "nous-hermes-2-mixtral-8x7b-dpo",
                "nous-hermes-2-mixtral-8x7b-sft",
            ]
        )

    def get_default_conv_template(self, model_path: str) -> Conversation:
        return get_conv_template("Nous-Hermes-2-Mixtral-8x7B-DPO")


class WizardCoderAdapter(BaseModelAdapter):
    """The model adapter for WizardCoder (e.g., WizardLM/WizardCoder-Python-34B-V1.0)"""

    use_fast_tokenizer = False

    def match(self, model_path: str):
        return "wizardcoder" in model_path.lower()

    def get_default_conv_template(self, model_path: str) -> Conversation:
        # Same as Alpaca, see :
        # https://github.com/nlpxucan/WizardLM/blob/main/WizardCoder/src/inference_wizardcoder.py#L60
        return get_conv_template("alpaca")


class QwenChatAdapter(BaseModelAdapter):
    """The model adapter for Qwen/Qwen-7B-Chat
    To run this model, you need to ensure additional flash attention installation:
    ``` bash
    git clone https://github.com/Dao-AILab/flash-attention
    cd flash-attention && pip install .
    pip install csrc/layer_norm
    pip install csrc/rotary
    ```

    Since from 2.0, the following change happened
    - `flash_attn_unpadded_func` -> `flash_attn_varlen_func`
    - `flash_attn_unpadded_qkvpacked_func` -> `flash_attn_varlen_qkvpacked_func`
    - `flash_attn_unpadded_kvpacked_func` -> `flash_attn_varlen_kvpacked_func`
    You may need to revise the code in: https://huggingface.co/Qwen/Qwen-7B-Chat/blob/main/modeling_qwen.py#L69
    to from flash_attn.flash_attn_interface import flash_attn_varlen_func as flash_attn_unpadded_func
    """

    def match(self, model_path: str):
        return "qwen" in model_path.lower()

    def float_set(self, config, option):
        config.bf16 = False
        config.fp16 = False
        config.fp32 = False

        if option == "bf16":
            config.bf16 = True
        elif option == "fp16":
            config.fp16 = True
        elif option == "fp32":
            config.fp32 = True
        else:
            print("Invalid option. Please choose one from 'bf16', 'fp16' and 'fp32'.")

    def load_model(self, model_path: str, from_pretrained_kwargs: dict):
        from transformers.generation import GenerationConfig

        revision = from_pretrained_kwargs.get("revision", "main")
        config = AutoConfig.from_pretrained(
            model_path,
            trust_remote_code=True,
        )
        # NOTE: if you use the old version of model file, please remove the comments below
        # config.use_flash_attn = False
        self.float_set(config, "fp16")
        generation_config = GenerationConfig.from_pretrained(
            model_path, trust_remote_code=True
        )
        model = AutoModelForCausalLM.from_pretrained(
            model_path,
            config=config,
            low_cpu_mem_usage=True,
            trust_remote_code=True,
            **from_pretrained_kwargs,
        ).eval()
        if hasattr(model.config, "use_dynamic_ntk") and model.config.use_dynamic_ntk:
            model.config.max_sequence_length = 16384
        tokenizer = AutoTokenizer.from_pretrained(
            model_path, trust_remote_code=True, revision=revision
        )
        tokenizer.eos_token_id = config.eos_token_id
        tokenizer.bos_token_id = config.bos_token_id
        tokenizer.pad_token_id = generation_config.pad_token_id
        model.config.eos_token_id = tokenizer.eos_token_id
        model.config.bos_token_id = tokenizer.bos_token_id
        model.config.pad_token_id = tokenizer.pad_token_id

        return model, tokenizer

    def get_default_conv_template(self, model_path: str) -> Conversation:
        return get_conv_template("qwen-7b-chat")


class SmaugChatAdapter(BaseModelAdapter):
    """The model adapter for abacusai/Smaug-2-72B."""

    def match(self, model_path: str):
        return "smaug" in model_path.lower()

    def get_default_conv_template(self, model_path: str) -> Conversation:
        return get_conv_template("qwen-7b-chat")


class BGEAdapter(BaseModelAdapter):
    """The model adapter for BGE (e.g., BAAI/bge-large-en-v1.5)"""

    use_fast_tokenizer = False

    def match(self, model_path: str):
        return "bge" in model_path.lower()

    def load_model(self, model_path: str, from_pretrained_kwargs: dict):
        revision = from_pretrained_kwargs.get("revision", "main")
        model = AutoModel.from_pretrained(
            model_path,
            **from_pretrained_kwargs,
        )
        tokenizer = AutoTokenizer.from_pretrained(
            model_path, trust_remote_code=True, revision=revision
        )
        if hasattr(model.config, "max_position_embeddings") and hasattr(
            tokenizer, "model_max_length"
        ):
            model.config.max_sequence_length = min(
                model.config.max_position_embeddings, tokenizer.model_max_length
            )
        model.use_cls_pooling = True
        model.eval()
        return model, tokenizer

    def get_default_conv_template(self, model_path: str) -> Conversation:
        return get_conv_template("one_shot")


class E5Adapter(BaseModelAdapter):
    """The model adapter for E5 (e.g., intfloat/e5-large-v2)"""

    use_fast_tokenizer = False

    def match(self, model_path: str):
        return "e5-" in model_path.lower()

    def load_model(self, model_path: str, from_pretrained_kwargs: dict):
        revision = from_pretrained_kwargs.get("revision", "main")
        model = AutoModel.from_pretrained(
            model_path,
            **from_pretrained_kwargs,
        )
        tokenizer = AutoTokenizer.from_pretrained(
            model_path, trust_remote_code=True, revision=revision
        )
        if hasattr(model.config, "max_position_embeddings") and hasattr(
            tokenizer, "model_max_length"
        ):
            model.config.max_sequence_length = min(
                model.config.max_position_embeddings, tokenizer.model_max_length
            )
        return model, tokenizer

    def get_default_conv_template(self, model_path: str) -> Conversation:
        return get_conv_template("one_shot")


class AquilaChatAdapter(BaseModelAdapter):
    """The model adapter for BAAI/Aquila

    Now supports:
    - BAAI/AquilaChat-7B
    - BAAI/AquilaChat2-7B
    - BAAI/AquilaChat2-34B
    """

    def match(self, model_path: str):
        return "aquila" in model_path.lower()

    def load_model(self, model_path: str, from_pretrained_kwargs: dict):
        revision = from_pretrained_kwargs.get("revision", "main")
        model = AutoModelForCausalLM.from_pretrained(
            model_path,
            low_cpu_mem_usage=True,
            trust_remote_code=True,
            **from_pretrained_kwargs,
        )
        model = model.eval()
        tokenizer = AutoTokenizer.from_pretrained(
            model_path, trust_remote_code=True, revision=revision
        )
        return model, tokenizer

    def get_default_conv_template(self, model_path: str) -> Conversation:
        model_path = model_path.lower()
        # See: https://huggingface.co/BAAI/AquilaChat2-34B/blob/4608b75855334b93329a771aee03869dbf7d88cc/predict.py#L347
        if "aquilachat2" in model_path:
            if "16k" in model_path:
                return get_conv_template("aquila")
            elif "34b" in model_path:
                return get_conv_template("aquila-legacy")
            else:
                return get_conv_template("aquila-v1")
        else:
            return get_conv_template("aquila-chat")


class Lamma2ChineseAdapter(BaseModelAdapter):
    """The model adapter for FlagAlpha/LLama2-Chinese sft"""

    def match(self, model_path: str):
        return "llama2-chinese" in model_path.lower()

    def load_model(self, model_path: str, from_pretrained_kwargs: dict):
        revision = from_pretrained_kwargs.get("revision", "main")
        tokenizer = AutoTokenizer.from_pretrained(
            model_path,
            trust_remote_code=True,
            revision=revision,
        )
        model = AutoModelForCausalLM.from_pretrained(
            model_path,
            trust_remote_code=True,
            low_cpu_mem_usage=True,
            **from_pretrained_kwargs,
        )
        return model, tokenizer

    def get_default_conv_template(self, model_path: str) -> Conversation:
        return get_conv_template("llama2-chinese")


class Lamma2ChineseAlpacaAdapter(BaseModelAdapter):
    """The model adapter for ymcui/Chinese-LLaMA-Alpaca sft"""

    def match(self, model_path: str):
        return "chinese-alpaca" in model_path.lower()

    def load_model(self, model_path: str, from_pretrained_kwargs: dict):
        revision = from_pretrained_kwargs.get("revision", "main")
        tokenizer = AutoTokenizer.from_pretrained(
            model_path,
            trust_remote_code=True,
            revision=revision,
        )
        model = AutoModelForCausalLM.from_pretrained(
            model_path,
            trust_remote_code=True,
            low_cpu_mem_usage=True,
            **from_pretrained_kwargs,
        )
        return model, tokenizer

    def get_default_conv_template(self, model_path: str) -> Conversation:
        return get_conv_template("chinese-alpaca2")


class VigogneAdapter(BaseModelAdapter):
    """The model adapter for vigogne (e.g., bofenghuang/vigogne-2-7b-chat)"""

    use_fast_tokenizer = False

    def match(self, model_path: str):
        return bool(re.search(r"vigogne|vigostral", model_path, re.I))

    def load_model(self, model_path: str, from_pretrained_kwargs: dict):
        revision = from_pretrained_kwargs.get("revision", "main")
        tokenizer = AutoTokenizer.from_pretrained(
            model_path,
            use_fast=self.use_fast_tokenizer,
            trust_remote_code=True,
            revision=revision,
        )
        model = AutoModelForCausalLM.from_pretrained(
            model_path,
            trust_remote_code=True,
            low_cpu_mem_usage=True,
            **from_pretrained_kwargs,
        ).eval()
        return model, tokenizer

    def get_default_conv_template(self, model_path: str) -> Conversation:
        if "chat" in model_path.lower():
            if "vigostral" in model_path.lower():
                return get_conv_template("vigogne_chat_v3")
            return get_conv_template("vigogne_chat_v2")
        return get_conv_template("vigogne_instruct")


class OpenLLaMaOpenInstructAdapter(BaseModelAdapter):
    """The model adapter for OpenLLaMa-Open-Instruct (e.g., VMware/open-llama-7b-open-instruct)"""

    use_fast_tokenizer = False

    def match(self, model_path: str):
        return (
            "open-llama" in model_path.lower() and "open-instruct" in model_path.lower()
        )

    def load_model(self, model_path: str, from_pretrained_kwargs: dict):
        revision = from_pretrained_kwargs.get("revision", "main")
        tokenizer = AutoTokenizer.from_pretrained(
            model_path,
            use_fast=self.use_fast_tokenizer,
            trust_remote_code=True,
            revision=revision,
        )
        model = AutoModelForCausalLM.from_pretrained(
            model_path,
            trust_remote_code=True,
            low_cpu_mem_usage=True,
            **from_pretrained_kwargs,
        ).eval()
        return model, tokenizer

    def get_default_conv_template(self, model_path: str) -> Conversation:
        return get_conv_template("alpaca")


class CodeLlamaAdapter(BaseModelAdapter):
    """The model adapter for CodeLlama (e.g., codellama/CodeLlama-34b-hf)"""

    def match(self, model_path: str):
        return "codellama" in model_path.lower()

    def load_model(self, model_path: str, from_pretrained_kwargs: dict):
        model, tokenizer = super().load_model(model_path, from_pretrained_kwargs)
        model.config.eos_token_id = tokenizer.eos_token_id
        model.config.pad_token_id = tokenizer.pad_token_id
        return model, tokenizer

    def get_default_conv_template(self, model_path: str) -> Conversation:
        return get_conv_template("llama-2")


class StableVicunaAdapter(BaseModelAdapter):
    """The model adapter for StableVicuna"""

    def match(self, model_path: str):
        return "stable-vicuna" in model_path.lower()

    def load_model(self, model_path: str, from_pretrained_kwargs: dict):
        model, tokenizer = super().load_model(model_path, from_pretrained_kwargs)
        model.config.eos_token_id = tokenizer.eos_token_id
        model.config.pad_token_id = tokenizer.pad_token_id
        return model, tokenizer

    def get_default_conv_template(self, model_path: str) -> Conversation:
        return get_conv_template("stable-vicuna")


class PhindCodeLlamaAdapter(CodeLlamaAdapter):
    """The model adapter for Phind-CodeLlama (e.g., Phind/Phind-CodeLlama-34B-v2)"""

    def match(self, model_path: str):
        return "phind-codellama-" in model_path.lower()

    def get_default_conv_template(self, model_path: str) -> Conversation:
        return get_conv_template("phind")


class Llama2ChangAdapter(Llama2Adapter):
    """The model adapter for Llama2-ko-chang (e.g., lcw99/llama2-ko-chang-instruct-chat)"""

    def match(self, model_path: str):
        return "llama2-ko-chang" in model_path.lower()

    def get_default_conv_template(self, model_path: str) -> Conversation:
        return get_conv_template("polyglot_changgpt")


class ZephyrAdapter(BaseModelAdapter):
    """The model adapter for Zephyr (e.g. HuggingFaceH4/zephyr-7b-alpha)"""

    def match(self, model_path: str):
        return "zephyr" in model_path.lower()

    def get_default_conv_template(self, model_path: str) -> Conversation:
        return get_conv_template("zephyr")


class NotusAdapter(BaseModelAdapter):
    """The model adapter for Notus (e.g. argilla/notus-7b-v1)"""

    def match(self, model_path: str):
        return "notus" in model_path.lower()

    def get_default_conv_template(self, model_path: str) -> Conversation:
        return get_conv_template("zephyr")


class CatPPTAdapter(BaseModelAdapter):
    """The model adapter for CatPPT (e.g. rishiraj/CatPPT)"""

    def match(self, model_path: str):
        return "catppt" in model_path.lower()

    def get_default_conv_template(self, model_path: str) -> Conversation:
        return get_conv_template("catppt")


class TinyLlamaAdapter(BaseModelAdapter):
    """The model adapter for TinyLlama (e.g. TinyLlama/TinyLlama-1.1B-Chat-v1.0)"""

    def match(self, model_path: str):
        return "tinyllama" in model_path.lower()

    def get_default_conv_template(self, model_path: str) -> Conversation:
        return get_conv_template("TinyLlama")


class XwinLMAdapter(BaseModelAdapter):
    """The model adapter for Xwin-LM V0.1 and V0.2 series of models(e.g., Xwin-LM/Xwin-LM-70B-V0.1)"""

    # use_fast_tokenizer = False

    def match(self, model_path: str):
        return "xwin-lm" in model_path.lower()

    def get_default_conv_template(self, model_path: str) -> Conversation:
        return get_conv_template("vicuna_v1.1")


class LemurAdapter(BaseModelAdapter):
    """The model adapter for OpenLemur/lemur-70b-chat-v1"""

    use_fast_tokenizer = False

    def match(self, model_path: str):
        return "lemur-70b-chat" in model_path.lower()

    def get_default_conv_template(self, model_path: str) -> Conversation:
        return get_conv_template("lemur-70b-chat")


class PygmalionAdapter(BaseModelAdapter):
    """The model adapter for Pygmalion/Metharme series of models(e.g., PygmalionAI/mythalion-13b)"""

    # use_fast_tokenizer = False

    def match(self, model_path: str):
        return bool(
            re.search(r"pygmalion|mythalion|metharme", model_path.lower(), re.I)
        )

    def get_default_conv_template(self, model_path: str) -> Conversation:
        return get_conv_template("metharme")


class XdanAdapter(BaseModelAdapter):
    """The model adapter for xDAN-AI (e.g. xDAN-AI/xDAN-L1-Chat-RL-v1)"""

    def match(self, model_path: str):
        return "xdan" in model_path.lower() and "v1" in model_path.lower()

    def get_default_conv_template(self, model_path: str) -> Conversation:
        return get_conv_template("xdan-v1")


class MicrosoftOrcaAdapter(BaseModelAdapter):
    """The model adapter for Microsoft/Orca-2 series of models (e.g. Microsoft/Orca-2-7b, Microsoft/Orca-2-13b)"""

    use_fast_tokenizer = False  # Flag neeeded since tokenizers>=0.13.3 is required for a normal functioning of this module

    def match(self, model_path: str):
        return "orca-2" in model_path.lower()

    def get_default_conv_template(self, model_path: str) -> Conversation:
        return get_conv_template("orca-2")


class YiAdapter(BaseModelAdapter):
    """The model adapter for Yi models"""

    def match(self, model_path: str):
        return "yi-" in model_path.lower() and "chat" in model_path.lower()

    def get_default_conv_template(self, model_path: str) -> Conversation:
        return get_conv_template("Yi-34b-chat")


class DeepseekCoderAdapter(BaseModelAdapter):
    """The model adapter for deepseek-ai's coder models"""

    def match(self, model_path: str):
        return "deepseek-coder" in model_path.lower()

    def get_default_conv_template(self, model_path: str) -> Conversation:
        return get_conv_template("deepseek-coder")


class DeepseekChatAdapter(BaseModelAdapter):
    """The model adapter for deepseek-ai's chat models"""

    # Note: that this model will require tokenizer version >= 0.13.3 because the tokenizer class is LlamaTokenizerFast

    def match(self, model_path: str):
        return "deepseek-llm" in model_path.lower() and "chat" in model_path.lower()

    def get_default_conv_template(self, model_path: str) -> Conversation:
        return get_conv_template("deepseek-chat")


class Yuan2Adapter(BaseModelAdapter):
    """The model adapter for Yuan2.0"""

    def match(self, model_path: str):
        return "yuan2" in model_path.lower()

    def load_model(self, model_path: str, from_pretrained_kwargs: dict):
        revision = from_pretrained_kwargs.get("revision", "main")
        # from_pretrained_kwargs["torch_dtype"] = torch.bfloat16
        tokenizer = LlamaTokenizer.from_pretrained(
            model_path,
            add_eos_token=False,
            add_bos_token=False,
            eos_token="<eod>",
            eod_token="<eod>",
            sep_token="<sep>",
            revision=revision,
        )
        tokenizer.add_tokens(
            [
                "<sep>",
                "<pad>",
                "<mask>",
                "<predict>",
                "<FIM_SUFFIX>",
                "<FIM_PREFIX>",
                "<FIM_MIDDLE>",
                "<commit_before>",
                "<commit_msg>",
                "<commit_after>",
                "<jupyter_start>",
                "<jupyter_text>",
                "<jupyter_code>",
                "<jupyter_output>",
                "<empty_output>",
            ],
            special_tokens=True,
        )

        model = AutoModelForCausalLM.from_pretrained(
            model_path,
            # device_map='auto',
            trust_remote_code=True,
            **from_pretrained_kwargs,
        )
        return model, tokenizer

    def get_default_conv_template(self, model_path: str) -> Conversation:
        return get_conv_template("yuan2")


class MetaMathAdapter(BaseModelAdapter):
    """The model adapter for MetaMath models"""

    def match(self, model_path: str):
        return "metamath" in model_path.lower()

    def get_default_conv_template(self, model_path: str) -> Conversation:
        return get_conv_template("metamath")


class BagelAdapter(BaseModelAdapter):
    """Model adapter for jondurbin/bagel-* models"""

    def match(self, model_path: str):
        return "bagel" in model_path.lower()

    def get_default_conv_template(self, model_path: str) -> Conversation:
        return get_conv_template("airoboros_v3")


class SolarAdapter(BaseModelAdapter):
    """The model adapter for upstage/SOLAR-10.7B-Instruct-v1.0"""

    def match(self, model_path: str):
        return "solar-" in model_path.lower() and "instruct" in model_path.lower()

    def get_default_conv_template(self, model_path: str) -> Conversation:
        return get_conv_template("solar")


class SteerLMAdapter(BaseModelAdapter):
    """The model adapter for nvidia/Llama2-70B-SteerLM-Chat"""

    def match(self, model_path: str):
        return "steerlm-chat" in model_path.lower()

    def get_default_conv_template(self, model_path: str) -> Conversation:
        return get_conv_template("steerlm")


class GemmaAdapter(BaseModelAdapter):
    """The model adapter for google/gemma"""

    def match(self, model_path: str):
        return "gemma" in model_path.lower()

    def get_default_conv_template(self, model_path: str) -> Conversation:
        return get_conv_template("gemma")


class LlavaAdapter(BaseModelAdapter):
    """The model adapter for liuhaotian/llava-v1.5 series of models"""

    def load_model(self, model_path: str, from_pretrained_kwargs: dict):
        # TODO(chris): Implement huggingface-compatible load_model
        pass

    def match(self, model_path: str):
        return "llava" in model_path.lower()

    def get_default_conv_template(self, model_path: str) -> Conversation:
        model_path = model_path.lower()
        if "34b" in model_path:
            return get_conv_template("llava-chatml")

        return get_conv_template("vicuna_v1.1")


class YuanAdapter(BaseModelAdapter):
    """The model adapter for Yuan"""

    def match(self, model_path: str):
        return "yuan" in model_path.lower()

    def load_model(self, model_path: str, from_pretrained_kwargs: dict):
        model, tokenizer = super().load_model(model_path, from_pretrained_kwargs)
        tokenizer.add_tokens(
            [
                "<sep>",
                "<pad>",
                "<mask>",
                "<predict>",
                "<FIM_SUFFIX>",
                "<FIM_PREFIX>",
                "<FIM_MIDDLE>",
                "<commit_before>",
                "<commit_msg>",
                "<commit_after>",
                "<jupyter_start>",
                "<jupyter_text>",
                "<jupyter_code>",
                "<jupyter_output>",
                "<empty_output>",
            ],
            special_tokens=True,
        )
        return model, tokenizer

    def get_default_conv_template(self, model_path: str) -> Conversation:
        return get_conv_template("yuan")


class OlmoAdapter(BaseModelAdapter):
    """The model adapter for allenai/OLMo-7B-Instruct"""

    def match(self, model_path: str):
        return "olmo" in model_path.lower()

    def get_default_conv_template(self, model_path: str) -> Conversation:
        return get_conv_template("api_based_default")


class YandexGPTAdapter(BaseModelAdapter):
    """The model adapter for YandexGPT"""

    def match(self, model_path: str):
        return "yandexgpt" in model_path.lower()

    def get_default_conv_template(self, model_path: str) -> Conversation:
        return get_conv_template("yandexgpt")


class CllmAdapter(BaseModelAdapter):
    """The model adapter for CLLM"""

    def match(self, model_path: str):
        return "consistency-llm" in model_path.lower()

    def load_model(self, model_path: str, from_pretrained_kwargs: dict):
        config = AutoConfig.from_pretrained(
            model_path,
        )

        tokenizer = AutoTokenizer.from_pretrained(
            model_path,
            model_max_length=2048,
            padding_side="right",
        )

        model = AutoModelForCausalLM.from_pretrained(
            model_path,
            config=config,
            torch_dtype=torch.bfloat16,
            low_cpu_mem_usage=True,
            device_map="cuda",
        )

        return model, tokenizer

    def get_default_conv_template(self, model_path: str) -> Conversation:
        return get_conv_template("cllm")


<<<<<<< HEAD
class AceGPTAdapter(BaseModelAdapter):
    """Model adapter for AceGPT model for ALLAM benchmark"""

    def match(self, model_path: str):
        model_names = ["acegpt", "model_c"]
        return any(substring in model_path.lower() for substring in model_names)

    def get_default_conv_template(self, model_path: str) -> Conversation:
        return get_conv_template("allam_zero_shot")
    

class JaisAdapter(BaseModelAdapter):
    """Model adapter for AceGPT model for ALLAM benchmark"""

    def match(self, model_path: str):
        model_names = ["jais", "model_b"]
        return any(substring in model_path.lower() for substring in model_names)

    def get_default_conv_template(self, model_path: str) -> Conversation:
        return get_conv_template("allam_zero_shot")


class AllamAdapter(BaseModelAdapter):
    """Model adapter for AceGPT model for ALLAM benchmark"""

    def match(self, model_path: str):
        model_names = ["allam", "model_a", "model_d"]
        return any(substring in model_path.lower() for substring in model_names)

    def get_default_conv_template(self, model_path: str) -> Conversation:
        return get_conv_template("allam_zero_shot_in_house")
    
=======
class CohereAdapter(BaseModelAdapter):
    """The model adapter for Cohere"""

    def match(self, model_path: str):
        return model_path in ["command-r"]

    def load_model(self, model_path: str, from_pretrained_kwargs: dict):
        raise NotImplementedError()

    def get_default_conv_template(self, model_path: str) -> Conversation:
        return get_conv_template("api_based_default")


class DBRXAdapter(BaseModelAdapter):
    """The model adapter for Cohere"""

    def match(self, model_path: str):
        return model_path in ["dbrx-instruct"]

    def load_model(self, model_path: str, from_pretrained_kwargs: dict):
        raise NotImplementedError()

    def get_default_conv_template(self, model_path: str) -> Conversation:
        return get_conv_template("api_based_default")


class RekaAdapter(BaseModelAdapter):
    """The model adapter for Reka"""

    def match(self, model_path: str):
        return "reka" in model_path.lower()

    def get_default_conv_template(self, model_path: str) -> Conversation:
        return get_conv_template("reka")

>>>>>>> f22f2194

# Note: the registration order matters.
# The one registered earlier has a higher matching priority.
register_model_adapter(PeftModelAdapter)
register_model_adapter(StableVicunaAdapter)
register_model_adapter(VicunaAdapter)
register_model_adapter(AiroborosAdapter)
register_model_adapter(LongChatAdapter)
register_model_adapter(GoogleT5Adapter)
register_model_adapter(KoalaAdapter)
register_model_adapter(AlpacaAdapter)
register_model_adapter(ChatGLMAdapter)
register_model_adapter(CodeGeexAdapter)
register_model_adapter(DollyV2Adapter)
register_model_adapter(OasstPythiaAdapter)
register_model_adapter(OasstLLaMAAdapter)
register_model_adapter(OpenChat35Adapter)
register_model_adapter(TenyxChatAdapter)
register_model_adapter(StableLMAdapter)
register_model_adapter(BaizeAdapter)
register_model_adapter(RwkvAdapter)
register_model_adapter(OpenBuddyAdapter)
register_model_adapter(PhoenixAdapter)
register_model_adapter(BardAdapter)
register_model_adapter(PaLM2Adapter)
register_model_adapter(GeminiAdapter)
register_model_adapter(GemmaAdapter)
register_model_adapter(ChatGPTAdapter)
register_model_adapter(AzureOpenAIAdapter)
register_model_adapter(ClaudeAdapter)
register_model_adapter(MPTAdapter)
register_model_adapter(BiLLaAdapter)
register_model_adapter(RedPajamaINCITEAdapter)
register_model_adapter(H2OGPTAdapter)
register_model_adapter(RobinAdapter)
register_model_adapter(SnoozyAdapter)
register_model_adapter(WizardLMAdapter)
register_model_adapter(ManticoreAdapter)
register_model_adapter(GuanacoAdapter)
register_model_adapter(CamelAdapter)
register_model_adapter(ChangGPTAdapter)
register_model_adapter(TuluAdapter)
register_model_adapter(FalconChatAdapter)
register_model_adapter(FalconAdapter)
register_model_adapter(TigerBotAdapter)
register_model_adapter(BaichuanAdapter)
register_model_adapter(XGenAdapter)
register_model_adapter(PythiaAdapter)
register_model_adapter(InternLMChatAdapter)
register_model_adapter(StarChatAdapter)
register_model_adapter(Llama2Adapter)
register_model_adapter(CuteGPTAdapter)
register_model_adapter(OpenOrcaAdapter)
register_model_adapter(DolphinAdapter)
register_model_adapter(Hermes2Adapter)
register_model_adapter(NousHermes2MixtralAdapter)
register_model_adapter(NousHermesAdapter)
register_model_adapter(MistralAdapter)
register_model_adapter(WizardCoderAdapter)
register_model_adapter(QwenChatAdapter)
register_model_adapter(AquilaChatAdapter)
register_model_adapter(BGEAdapter)
register_model_adapter(E5Adapter)
register_model_adapter(Lamma2ChineseAdapter)
register_model_adapter(Lamma2ChineseAlpacaAdapter)
register_model_adapter(VigogneAdapter)
register_model_adapter(OpenLLaMaOpenInstructAdapter)
register_model_adapter(ReaLMAdapter)
register_model_adapter(PhindCodeLlamaAdapter)
register_model_adapter(CodeLlamaAdapter)
register_model_adapter(Llama2ChangAdapter)
register_model_adapter(ZephyrAdapter)
register_model_adapter(NotusAdapter)
register_model_adapter(CatPPTAdapter)
register_model_adapter(TinyLlamaAdapter)
register_model_adapter(XwinLMAdapter)
register_model_adapter(LemurAdapter)
register_model_adapter(PygmalionAdapter)
register_model_adapter(MicrosoftOrcaAdapter)
register_model_adapter(XdanAdapter)
register_model_adapter(YiAdapter)
register_model_adapter(PplxAIAdapter)
register_model_adapter(DeepseekCoderAdapter)
register_model_adapter(DeepseekChatAdapter)
register_model_adapter(Yuan2Adapter)
register_model_adapter(MetaMathAdapter)
register_model_adapter(BagelAdapter)
register_model_adapter(SolarAdapter)
register_model_adapter(SteerLMAdapter)
register_model_adapter(LlavaAdapter)
register_model_adapter(YuanAdapter)
register_model_adapter(OlmoAdapter)
register_model_adapter(CohereAdapter)
register_model_adapter(DBRXAdapter)
register_model_adapter(GemmaAdapter)
register_model_adapter(YandexGPTAdapter)
register_model_adapter(CllmAdapter)
<<<<<<< HEAD
register_model_adapter(AceGPTAdapter)
register_model_adapter(JaisAdapter)
register_model_adapter(AllamAdapter)
=======
register_model_adapter(RekaAdapter)
register_model_adapter(SmaugChatAdapter)
>>>>>>> f22f2194

# After all adapters, try the default base adapter.
register_model_adapter(BaseModelAdapter)<|MERGE_RESOLUTION|>--- conflicted
+++ resolved
@@ -228,9 +228,9 @@
         if num_gpus != 1:
             kwargs["device_map"] = "auto"
             if max_gpu_memory is None:
-                kwargs[
-                    "device_map"
-                ] = "sequential"  # This is important for not the same VRAM sizes
+                kwargs["device_map"] = (
+                    "sequential"  # This is important for not the same VRAM sizes
+                )
                 available_gpu_memory = get_gpu_memory(num_gpus)
                 kwargs["max_memory"] = {
                     i: str(int(available_gpu_memory[i] * 0.85)) + "GiB"
@@ -2354,7 +2354,42 @@
         return get_conv_template("cllm")
 
 
-<<<<<<< HEAD
+class CohereAdapter(BaseModelAdapter):
+    """The model adapter for Cohere"""
+
+    def match(self, model_path: str):
+        return model_path in ["command-r"]
+
+    def load_model(self, model_path: str, from_pretrained_kwargs: dict):
+        raise NotImplementedError()
+
+    def get_default_conv_template(self, model_path: str) -> Conversation:
+        return get_conv_template("api_based_default")
+
+
+class DBRXAdapter(BaseModelAdapter):
+    """The model adapter for Cohere"""
+
+    def match(self, model_path: str):
+        return model_path in ["dbrx-instruct"]
+
+    def load_model(self, model_path: str, from_pretrained_kwargs: dict):
+        raise NotImplementedError()
+
+    def get_default_conv_template(self, model_path: str) -> Conversation:
+        return get_conv_template("api_based_default")
+
+
+class RekaAdapter(BaseModelAdapter):
+    """The model adapter for Reka"""
+
+    def match(self, model_path: str):
+        return "reka" in model_path.lower()
+
+    def get_default_conv_template(self, model_path: str) -> Conversation:
+        return get_conv_template("reka")
+
+
 class AceGPTAdapter(BaseModelAdapter):
     """Model adapter for AceGPT model for ALLAM benchmark"""
 
@@ -2364,7 +2399,7 @@
 
     def get_default_conv_template(self, model_path: str) -> Conversation:
         return get_conv_template("allam_zero_shot")
-    
+
 
 class JaisAdapter(BaseModelAdapter):
     """Model adapter for AceGPT model for ALLAM benchmark"""
@@ -2386,44 +2421,7 @@
 
     def get_default_conv_template(self, model_path: str) -> Conversation:
         return get_conv_template("allam_zero_shot_in_house")
-    
-=======
-class CohereAdapter(BaseModelAdapter):
-    """The model adapter for Cohere"""
-
-    def match(self, model_path: str):
-        return model_path in ["command-r"]
-
-    def load_model(self, model_path: str, from_pretrained_kwargs: dict):
-        raise NotImplementedError()
-
-    def get_default_conv_template(self, model_path: str) -> Conversation:
-        return get_conv_template("api_based_default")
-
-
-class DBRXAdapter(BaseModelAdapter):
-    """The model adapter for Cohere"""
-
-    def match(self, model_path: str):
-        return model_path in ["dbrx-instruct"]
-
-    def load_model(self, model_path: str, from_pretrained_kwargs: dict):
-        raise NotImplementedError()
-
-    def get_default_conv_template(self, model_path: str) -> Conversation:
-        return get_conv_template("api_based_default")
-
-
-class RekaAdapter(BaseModelAdapter):
-    """The model adapter for Reka"""
-
-    def match(self, model_path: str):
-        return "reka" in model_path.lower()
-
-    def get_default_conv_template(self, model_path: str) -> Conversation:
-        return get_conv_template("reka")
-
->>>>>>> f22f2194
+
 
 # Note: the registration order matters.
 # The one registered earlier has a higher matching priority.
@@ -2521,14 +2519,11 @@
 register_model_adapter(GemmaAdapter)
 register_model_adapter(YandexGPTAdapter)
 register_model_adapter(CllmAdapter)
-<<<<<<< HEAD
+register_model_adapter(RekaAdapter)
+register_model_adapter(SmaugChatAdapter)
 register_model_adapter(AceGPTAdapter)
 register_model_adapter(JaisAdapter)
 register_model_adapter(AllamAdapter)
-=======
-register_model_adapter(RekaAdapter)
-register_model_adapter(SmaugChatAdapter)
->>>>>>> f22f2194
 
 # After all adapters, try the default base adapter.
 register_model_adapter(BaseModelAdapter)