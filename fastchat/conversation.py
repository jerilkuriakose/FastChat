--- conflicted
+++ resolved
@@ -2024,7 +2024,16 @@
     )
 )
 
-<<<<<<< HEAD
+register_conv_template(
+    Conversation(
+        name="reka",
+        system_message="",
+        roles=("user", "assistant"),
+        sep_style=SeparatorStyle.DEFAULT,
+        sep=None,
+    )
+)
+
 # ALLAM Zero shot custom template for open source models
 register_conv_template(
     Conversation(
@@ -2245,18 +2254,6 @@
         stop_str="</s>",
     )
 )
-=======
-register_conv_template(
-    Conversation(
-        name="reka",
-        system_message="",
-        roles=("user", "assistant"),
-        sep_style=SeparatorStyle.DEFAULT,
-        sep=None,
-    )
-)
-
->>>>>>> e395370d
 
 if __name__ == "__main__":
     from fastchat.conversation import get_conv_template
