--- conflicted
+++ resolved
@@ -1802,17 +1802,6 @@
     )
 )
 
-<<<<<<< HEAD
-register_conv_template(
-    Conversation(
-        name="reka",
-        system_message="",
-        roles=("user", "assistant"),
-        sep_style=None,
-        sep=None,
-    )
-)
-
 # ALLAM Zero shot custom template for open source models
 register_conv_template(
     Conversation(
@@ -1924,7 +1913,7 @@
         sep_style=SeparatorStyle.LLAMA2,
         sep=" ",
         sep2=" </s><s>",
-        stop_str="</s>"
+        stop_str="</s>",
     )
 )
 
@@ -1936,7 +1925,7 @@
         sep_style=SeparatorStyle.LLAMA2,
         sep=" ",
         sep2=" </s><s>",
-        stop_str="</s>"
+        stop_str="</s>",
     )
 )
 
@@ -1951,7 +1940,7 @@
         sep_style=SeparatorStyle.LLAMA2,
         sep=" ",
         sep2=" </s><s>",
-        stop_str="</s>"
+        stop_str="</s>",
     )
 )
 
@@ -1966,11 +1955,9 @@
         sep_style=SeparatorStyle.LLAMA2,
         sep=" ",
         sep2=" </s><s>",
-        stop_str="</s>"
-    )
-)
-=======
->>>>>>> f2e6ca96
+        stop_str="</s>",
+    )
+)
 
 if __name__ == "__main__":
     from fastchat.conversation import get_conv_template
